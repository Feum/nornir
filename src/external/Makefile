.PHONY = all

all:
<<<<<<< HEAD
# Build mammut
ifeq ("$(wildcard ./Mammut/mammut/libmammut.a)","")
	$(MAKE) -C Mammut
endif
# Build leo
ifeq ("$(wildcard ./leo/leo.o)","")
	$(MAKE) -C leo
endif
# Build queues
ifeq ("$(wildcard ./queues/hzdptr.o)","")
	$(MAKE) -C queues msqueue
endif
# Build orlog
ifeq ("$(wildcard ./orlog/src/liborlog.a)","")
	$(MAKE) -C orlog
endif

=======
ifeq ("$(wildcard Mammut/mammut/libmammut.a)","")
	$(MAKE) -C Mammut
endif
ifeq ("$(wildcard leo/leo.o)","")
	$(MAKE) -C leo
endif
ifeq ("$(wildcard queues/hzdptr.o)","")
	$(MAKE) -C queues msqueue
endif
ifeq ("$(wildcard ./orlog/src/liborlog.a)","")
	$(MAKE) -C orlog
endif
>>>>>>> 4df8607c
clean:
	$(MAKE) -C leo clean
cleanall:
	$(MAKE) -C leo cleanall
<|MERGE_RESOLUTION|>--- conflicted
+++ resolved
@@ -1,7 +1,6 @@
 .PHONY = all
 
 all:
-<<<<<<< HEAD
 # Build mammut
 ifeq ("$(wildcard ./Mammut/mammut/libmammut.a)","")
 	$(MAKE) -C Mammut
@@ -19,20 +18,6 @@
 	$(MAKE) -C orlog
 endif
 
-=======
-ifeq ("$(wildcard Mammut/mammut/libmammut.a)","")
-	$(MAKE) -C Mammut
-endif
-ifeq ("$(wildcard leo/leo.o)","")
-	$(MAKE) -C leo
-endif
-ifeq ("$(wildcard queues/hzdptr.o)","")
-	$(MAKE) -C queues msqueue
-endif
-ifeq ("$(wildcard ./orlog/src/liborlog.a)","")
-	$(MAKE) -C orlog
-endif
->>>>>>> 4df8607c
 clean:
 	$(MAKE) -C leo clean
 cleanall:
